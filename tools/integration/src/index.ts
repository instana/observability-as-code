#!/usr/bin/env node

import { Separator, checkbox, input, password } from '@inquirer/prompts';
import axios, { AxiosError } from 'axios';
import { exec, spawn } from 'child_process';

import Handlebars from 'handlebars';
import fs from 'fs';
import { globSync } from 'glob';
import https from 'https';
import logger from './logger'; // Import the logger
import path from 'path';
import { promisify } from 'util';
import semver from 'semver';
import yargs from 'yargs';

const execAsync = promisify(exec);

interface IdObject {
    id: string;
    title: string;
    ownerId: string;
    annotations: string[];
}


// Helper function to promisify spawn
const spawnAsync = (command: any, args: any, options: any) => {
    return new Promise<void>((resolve, reject) => {
        const child = spawn(command, args, options);
        child.on('close', (code) => {
            if (code !== 0) {
                reject(new Error(`Command failed with exit code ${code}`));
            } else {
                resolve();
            }
        });
        child.on('error', reject);
    });
};

// Helper function to check if a path exists
const pathExists = (filePath: string) => {
    try {
        return fs.existsSync(filePath);
    } catch (err) {
        return false;
    }
};

// Helper function to read the package.json file
const readPackageJson = (filePath: string) => {
    try {
        const packageJson = fs.readFileSync(path.join(filePath, 'package.json'), 'utf8');
        return JSON.parse(packageJson);
    } catch (error) {
        logger.error('Failed to read the package.json:', error);
        return null;
    }
};

// Helper function to check and read README.md
const readReadmeFile = (directoryPath: string) : string | null => {
    const readmeFilePath = path.join(directoryPath, 'README.md');
    try {
        if(fs.existsSync(readmeFilePath)){
	    	return fs.readFileSync(readmeFilePath, 'utf8');
		} else {
	    	logger.error(`README.md is missing in the directory: ${directoryPath}`);
            return null;
		}
    } catch (error){
        logger.error('Failed to read README.md.');
        return null;
    }
};

// Helper function to check if the package is private
function isPrivatePackage(packageData: any): boolean {
    return packageData.private === true;
}

async function isUserLoggedIn() {
    const homeDir = process.env.HOME || process.env.USERPROFILE || '';
    const npmrcPath = path.join(homeDir, '.npmrc');
    if (fs.existsSync(npmrcPath)) {
        const npmrcContent = fs.readFileSync(npmrcPath, 'utf-8');
        return npmrcContent.includes('//registry.npmjs.org/:_authToken=');
    }
    return false;
}

// Register a helper to preserve placeholders if no value is provided
Handlebars.registerHelper('default', function (value: string, defaultValue: string) {
    return typeof value !== 'undefined' ? value : defaultValue;
});

// Dynamically determine the executable name
const execName = path.basename(process.argv[1]);

const examplesForDownload = `
Examples:

Download integration package to a specific location:
  ${execName} download --package my-package --location ./my-packages
`;

const examplesForImport = `
Examples:

Import integration package with parameters replaced:
  ${execName} import --package my-package --server example.com --include "dashboards/**/test-*.json" --set key1=value1 --set key2=value2
  ${execName} import --package my-package --server example.com --include "events/**/*.json"
  ${execName} import --package my-package --server example.com --include "entities/**/*.json"
`;

const examplesForExport = `
Examples:

Export integration elements:
  ${execName} export --server example.com --include type=dashboard title="exampleTitle" --location ./my-package
  ${execName} export --server example.com --include type=event id=exampleid --location ./my-package
  ${execName} export --server example.com --include type=entity title="exampleTitle" --location ./my-package
`;

// Configure yargs to parse command-line arguments with subcommands
yargs
    .wrap(160) // Set the desired width here
    .usage(`The Instana CLI for integration package management\n\nUsage: ${execName} <command> <options>`)
    .command('download', 'Download an integration package', (yargs) => {
        return yargs
            .option('package', {
                alias: 'p',
                describe: 'The package name',
                type: 'string',
                demandOption: true
            })
            .option('location', {
                alias: 'l',
                describe: 'The location to store all the integration packages',
                type: 'string',
                demandOption: false,
                default: process.cwd() // Set the default location to the current working directory
            })
            .epilog(examplesForDownload);
    }, handleDownload)
    .command('import', 'Import an integration package into an environment', (yargs) => {
        return yargs
            .option('package', {
                alias: 'p',
                describe: 'The package name or path to the package',
                type: 'string',
                demandOption: true
            })
            .option('server', {
                alias: 'S',
                describe: 'Address of an environment',
                type: 'string',
                demandOption: true
            })
            .option('token', {
                alias: 't',
                describe: 'API token to import the integration package',
                type: 'string',
                demandOption: true
            })
            .option('location', {
                alias: 'L',
                describe: 'The location to store all the integration packages',
                type: 'string',
                demandOption: false,
                default: process.cwd() // Set the default location to the current working directory
            })
            .option('include', {
                alias: 'i',
                describe: 'Folder or pattern to match integration element files to include',
                type: 'string',
                demandOption: false
            })
            .option('set', {
                alias: 's',
                describe: 'Parameter values in the format key=value',
                type: 'array',
                demandOption: false
            })
            .option('debug', {
                alias: 'd',
                describe: 'Enable debug mode',
                type: 'boolean',
                default: false
            })
            .epilog(examplesForImport);
    }, handleImport)
    .command('export', 'Export integration elements from an environment', (yargs) => {
        return yargs
            .option('server', {
                alias: 'S',
                describe: 'Address of an environment',
                type: 'string',
                demandOption: true
            })
            .option('token', {
                alias: 't',
                describe: 'API token to export the integration elements',
                type: 'string',
                demandOption: true
            })
            .option('location', {
                alias: 'L',
                describe: 'The location to store the integration elements',
                type: 'string',
                demandOption: false,
                default: process.cwd() // Set the default location to the current working directory
            })
            .option('include', {
                alias: 'F',
                describe: 'Pattern to match different aspects, e.g.: title, for the integration elements to be exported',
                type: 'string',
                demandOption: false
            })
            .option('debug', {
                alias: 'd',
                describe: 'Enable debug mode',
                type: 'boolean',
                default: false
            })
            .epilog(examplesForExport);
    }, handleExport)
    .command('init', 'Initialize a new integration package', {}, handleInit)
    .command('publish', 'Publish the local integration package', (yargs) => {
        return yargs
            .option('package', {
                alias: 'p',
                describe: 'The package name or path to the package',
                type: 'string',
                demandOption: true
            })
            .option('registry-username', {
                alias: 'U',
                describe: 'Username to access the integration package registry',
                type: 'string',
                demandOption: true
            })
            .option('registry-email', {
                alias: 'E',
                describe: 'Email to access the integration package registry',
                type: 'string',
                demandOption: true
            });
    }, handlePublish)
    .command('lint', 'Provides linting for package', (yargs) => {
    	return yargs
            .option('path', {
        		alias: 'p',
                describe: 'The path to the package',
                type: 'string',
                demandOption: false
            })
	    	.option('strict-mode', {
                alias: 's',
                describe: 'Restricts the validations',
                type: 'boolean',
                demandOption: false
            })
	    	.option('debug', {
				alias: 'd',
                describe: 'Enable debug mode',
                type: 'boolean',
                default: false
            });
    }, handleLint)
    .demandCommand(1, 'You need at least one command before moving on')
    .help()
    .alias('help', 'h')
    .argv;

// Function to handle lint logic
async function handleLint(argv: any) {
    const currentDirectory = process.cwd();
    const errors: string[] = [];
    const warnings: string[] = [];
    const successMessages: string[] = [];

    const packageData = readPackageJson(currentDirectory);
    if (isPrivatePackage(packageData)) {
    	console.log(`Skipping linting for package: ${packageData.name}`);
        process.exit(0);
    }

    const readmeContent = readReadmeFile(currentDirectory);
    const dashboardsPath = path.join(currentDirectory, 'dashboards');
    const eventsPath = path.join(currentDirectory, 'events');
    const entitiesPath = path.join(currentDirectory, 'entities');
<<<<<<< HEAD

    let embeddedDashboardRefs = new Set<string>();
=======
>>>>>>> d1287bf1

    // Check README
    if (readmeContent) {
		try {
	    	validateReadmeContent(readmeContent, packageData.name, currentDirectory, errors, warnings, successMessages);
        } catch (error) {
            const errorMessage = error instanceof Error ? error.message : String(error);
            errors.push(errorMessage);
        }
    } else {
        errors.push('README.md is missing or empty.');
    }
    try {
		const strictMode = argv['strict-mode'];
        await validatePackageJson(packageData, errors, warnings, successMessages, strictMode);
        if(fs.existsSync(entitiesPath)){
        	embeddedDashboardRefs = getEmbeddedDashboardRefs(entitiesPath);
        	validateEntityFiles(entitiesPath, errors, warnings, successMessages);
        } else{
        	logger.info('No entities folder found for this package.');
        }
        if(fs.existsSync(dashboardsPath)){
            validateDashboardFiles(dashboardsPath, errors, warnings, successMessages, embeddedDashboardRefs);
        } else {
            logger.info('No dashboards folder found for this package.');
        }
        if(fs.existsSync(eventsPath)){
            validateEventFiles(eventsPath, errors, warnings, successMessages);
        } else {
            logger.info('No events folder found for this package.');
        }
		if(fs.existsSync(entitiesPath)){
			validateEntityFiles(entitiesPath, errors, warnings, successMessages);
		} else{
			logger.info('No entities folder found for this package.');
		}

    } catch (error) {
        errors.push(`Linting failed: ${error}`);
    }

    // Check if debug is enabled
    const isDebug = argv.debug;

    if (isDebug) {
		successMessages.forEach((message) => {
            logger.info(message);
        });
        if (warnings.length > 0) {
            logger.warn(`Warnings encountered during linting:`);
            warnings.forEach((warning) => {
                logger.warn(warning);
            });
        }
        if (errors.length > 0) {
            logger.error(`Linting failed with the following errors:`);
            errors.forEach((error) => {
                logger.error(error);
            });
        }
    }

    if (errors.length > 0) {
        logger.error(`Linting failed.`);
        process.exit(-1);
    } else {
        logger.info('Linting completed successfully.');
        process.exit(0);
    }
}

// Helper function to validate `package.json`
async function validatePackageJson(packageData: any, errors: string[], warnings: string[], successMessages: string[], strictMode: boolean): Promise<void> {
    // Validate `name`
    const namePattern = /^@instana-integration\/[a-zA-Z0-9-_]+$/;
    if (!namePattern.test(packageData.name)) {
        const warningMessage = `Warning: Package name "${packageData.name}" does not align with the IBM package naming convention.`;
		if(strictMode) {
	    	errors.push(warningMessage);
		} else {
	    	warnings.push(warningMessage);
		}
    } else {
        successMessages.push('The package name is correctly defined.');
    }

    // Validate `version`
    const versionPattern = /^\d+\.\d+\.\d+$/;
    if (!versionPattern.test(packageData.version)) {
        errors.push(`Invalid version "${packageData.version}". The version must follow the format "x.y.z".`);
    } else {
        successMessages.push('The package version format is valid and follows the correct format.');
    }

    // Fetch the currently published version from npm and compare
    try {
		const response = await axios.get(`https://registry.npmjs.org/${packageData.name}`);
        const publishedVersion = response.data['dist-tags']?.latest;
        if (!publishedVersion) {
    		successMessages.push(`The package "${packageData.name}" exists in the npm registry but has no published versions. Treating as a new package.`);
        } else {
        	if (semver.eq(packageData.version, publishedVersion)) {
    			errors.push(`The package version "${packageData.version}" is the same as the currently published version "${publishedVersion}". It must be greater than the currently published version.`);
            } else if (semver.lt(packageData.version, publishedVersion)) {
    			errors.push(`The package version "${packageData.version}" is invalid. It must be greater than the currently published version "${publishedVersion}".`);
            } else {
    			successMessages.push('The package version is valid and greater than the currently published version.');
            }
		}
	} catch (error) {
    	if ((error as AxiosError).response?.status === 404) {
        	successMessages.push(`The package "${packageData.name}" not found on npm. This is a new package.`);
        } else {
        	const axiosError = error as AxiosError;
            errors.push(axiosError.message || String(error));
        }
	}

    // Check for required fields and description
    const requiredFields = ['name', 'version', 'author', 'license', 'description'];
    const presentFields: string[] = [];
    const missingFields: string[] = [];

    for (const field of requiredFields) {
		const value = packageData[field];
        if (value === undefined || value === null || value === '') {
            if (field === 'description') {
                warnings.push('Warning: The package description is missing. Adding a description is recommended.');
            } else {
                missingFields.push(field);
            }
        } else {
            presentFields.push(field);
        }
    }

	if (presentFields.length > 0) {
		successMessages.push (`The package field(s) ${presentFields.join(', ')} are present.`);
	}

	if (missingFields.length > 0) {
		errors.push(`The package is missing required field(s): ${missingFields.join(', ')}.`);
	}

    // Check for publishConfig.access = "public"
    if (!packageData.publishConfig || packageData.publishConfig.access !== "public") {
        errors.push(`"publishConfig.access" is missing or not set to "public". It is mandatory to include "publishConfig": { "access": "public" } for public packages.`);
    } else {
        successMessages.push(`The "publishConfig.access" is correctly set to "public".`);
    }

}

// Helper function to validate dashboard files
function validateDashboardFiles( dashboardsPath: string, errors: string[], warnings: string[], successMessages: string[], embeddedRefs: Set<string> = new Set()): void {
    const files = fs.readdirSync(dashboardsPath);
    const jsonFiles = files.filter(file => file.endsWith('.json'));

    if (jsonFiles.length === 0) {
        warnings.push('No JSON files found in the dashboards folder.');
        return;
    }

    jsonFiles.forEach(file => {
        const filePath = path.join(dashboardsPath, file);
        const isEmbedded = embeddedRefs.has(file);

        try {
            const fileContent = fs.readFileSync(filePath, 'utf-8');
            const dashboard = JSON.parse(fileContent);
            const accessRules = dashboard.accessRules;

            const requiredAccessRule = {
                accessType: 'READ_WRITE',
                relationType: 'GLOBAL',
                relatedId: ''
            };

<<<<<<< HEAD
            if (!isEmbedded) {
				if (!Array.isArray(accessRules) || accessRules.length === 0) {
                    errors.push(`accessRules are missing in the custom dashboard file: ${file}.`);
                    return;
                }

                const hasRequiredRule = accessRules.some(rule =>
                    rule.accessType === requiredAccessRule.accessType &&
                    rule.relationType === requiredAccessRule.relationType &&
                    rule.relatedId === requiredAccessRule.relatedId
                );

                if (!hasRequiredRule) {
                    errors.push(`Custom dashboard ${file} must include the required accessRule: ${JSON.stringify(requiredAccessRule)}.`);
                } else {
					successMessages.push(`Custom dashboard ${file} contains the required GLOBAL accessRule.`);
                }
            } else {
				successMessages.push(`Skipping accessRule validation for embedded entity dashboard: ${file}`);
            }
        } catch (error) {
            errors.push(`Error validating file ${file}: ${error instanceof Error ? error.message : String(error)}.`);
        }
=======
            if (!Array.isArray(accessRules) || accessRules.length === 0) {
                errors.push(`accessRules are missing in the dashboard file: ${file}.`);
                return;
            }

	    	const hasRequiredRule = accessRules.some(rule =>
	    		rule.accessType === requiredAccessRule.accessType &&
				rule.relationType === requiredAccessRule.relationType &&
				rule.relatedId === requiredAccessRule.relatedId
	    	);

      	    if (!hasRequiredRule) {
            	errors.push(`Dashboard file ${file} must include the required accessRule: ${JSON.stringify(requiredAccessRule)}.`);
			} else {
				successMessages.push(`Dashboard file ${file} contains the required GLOBAL accessRule.`);
			}
		} catch (error) {
			errors.push(`Error validating file ${file}: ${error instanceof Error ? error.message : String(error)}.`);
		}
>>>>>>> d1287bf1
    });
}

// Helper function to validate event files
function getAllJsonFiles(dir: string): string[] {
    let results: string[] = [];
    const list = fs.readdirSync(dir);

    list.forEach(file => {
        const filePath = path.join(dir, file);
        const stat = fs.statSync(filePath);

        if (stat && stat.isDirectory()) {
            results = results.concat(getAllJsonFiles(filePath));
        } else if (file.endsWith('.json')) {
            results.push(filePath);
        }
    });

    return results;
}

function validateEventFiles(eventsPath: string, errors: string[], warnings: string[], successMessages: string[]): void {
    const jsonFiles = getAllJsonFiles(eventsPath);

    if (jsonFiles.length === 0) {
        warnings.push('No JSON files found in the events folder.');
        return;
    }

    jsonFiles.forEach(filePath => {
        const file = path.relative(eventsPath, filePath);
        try {
            const fileContent = fs.readFileSync(filePath, 'utf-8');
            const event = JSON.parse(fileContent);
            let allEventFieldsValid = true;
            const requiredEventFields = ['name', 'entityType', 'rules'];

            const presentFields: string[] = [];
            const missingFields: string[] = [];

            for (const field of requiredEventFields) {
				const value = event[field];
				const isEmptyArray = Array.isArray(value) && value.length === 0;
                const isEmptyValue = value === undefined || value === null || value === '' || isEmptyArray;
				if (isEmptyValue) {
                    missingFields.push(field);
                    allEventFieldsValid = false;
                } else {
                    presentFields.push(field);
                }
            }

            if (presentFields.length > 0) {
                successMessages.push(`The Custom event field(s) ${presentFields.join(', ')} are present in the file: ${file}.`);
            }

            if (missingFields.length > 0) {
<<<<<<< HEAD
                errors.push(`The custom event is missing required field(s): ${missingFields.join(', ')} in file: ${file}.`);
=======
                errors.push(`The event is missing required field(s): ${missingFields.join(', ')} in file: ${file}.`);
>>>>>>> d1287bf1
            }

            if (allEventFieldsValid) {
                successMessages.push(`Custom event is correctly defined in the file: ${file}.`);
            } else {
                errors.push(`Custom event is not correctly defined in the file: ${file}.`);
            }
        } catch (error) {
            errors.push(`Error validating file ${filePath}: ${error instanceof Error ? error.message : String(error)}.`);
        }
    });
}

// Helper function to validate entity files
function validateEntityFiles(entitiesPath: string, errors: string[], warnings: string[], successMessages: string[]): void {
	const jsonFiles = getAllJsonFiles(entitiesPath);
	if(jsonFiles.length === 0){
		warnings.push('No JSON files found in the entities folder.');
	}
	jsonFiles.forEach((filePath) => {
		const file = path.relative(entitiesPath, filePath);
		try {
			const fileContent = fs.readFileSync(filePath, 'utf-8');
			const entity = JSON.parse(fileContent);
            let allEntityFieldsValid = true;
            const requiredEntityFields = ['label', 'identifiers', 'tagFilterExpression'];

            const presentFields: string[] = [];
            const missingFields: string[] = [];

            if (!entity.data || typeof entity.data !== 'object'  || Object.keys(entity.data).length === 0) {
<<<<<<< HEAD
            	errors.push(`Missing or invalid 'data' object in custom entity: ${file}.`);
=======
            	errors.push(`Missing or invalid 'data' object in file: ${file}.`);
>>>>>>> d1287bf1
                allEntityFieldsValid = false;
                return;
            }

            for (const field of requiredEntityFields) {
				const value = entity.data[field];
              	const isEmptyArray = Array.isArray(value) && value.length === 0;
              	const isEmptyObject = typeof value === 'object' && value !== null && !Array.isArray(value) && Object.keys(value).length === 0;
              	const isEmptyValue = value === undefined || value === null || value === '' || isEmptyArray || isEmptyObject;
              	if (isEmptyValue) {
                	missingFields.push(field);
                	allEntityFieldsValid = false;
              	} else {
                	presentFields.push(field);
              	}
            }

			if (presentFields.length > 0) {
<<<<<<< HEAD
				successMessages.push(`The custom entity field(s) ${presentFields.join(', ')} are present in the file: ${file}.`);
			}
            if (missingFields.length > 0) {
            	errors.push(`The custom entity is missing required field(s): ${missingFields.join(', ')} in file: ${file}.`);
            }

			if(allEntityFieldsValid === true){
				successMessages.push(`Custom entity is correctly defined in the file: ${file}.`);
			} else {
				errors.push(`Custom entity is not correctly defined in the file: ${file}.`);
=======
				successMessages.push(`The entity field(s) ${presentFields.join(', ')} are present in the file: ${file}.`);
			}
            if (missingFields.length > 0) {
            	errors.push(`The entity is missing required field(s): ${missingFields.join(', ')} in file: ${file}.`);
            }

			if(allEntityFieldsValid === true){
				successMessages.push(`Entity is correctly defined in the file: ${file}.`);
			} else {
				errors.push(`Entity is not correctly defined in the file: ${file}.`);
>>>>>>> d1287bf1
			}

        } catch (error) {
			errors.push(`Error validating file ${filePath}: ${error instanceof Error ? error.message : String(error)}.`);
        }
    });
}

<<<<<<< HEAD
function getEmbeddedDashboardRefs(entitiesPath: string): Set<string> {
	const embeddedDashboardRefs = new Set<string>();
	const jsonFiles = getAllJsonFiles(entitiesPath);

	jsonFiles.forEach(filePath => {
		try {
			const content = fs.readFileSync(filePath, 'utf-8');
			const entity = JSON.parse(content);
			const dashboards = entity?.data?.dashboards;

			if(Array.isArray(dashboards)){
				dashboards.forEach((dashboard: any) => {
					if (dashboard?.reference){
						embeddedDashboardRefs.add(dashboard.reference);
					}
				});
			}
		} catch (error) {

		}
	});
	return embeddedDashboardRefs;
}

=======
>>>>>>> d1287bf1

// Helper function to validate README content
function validateReadmeContent(readmeContent: string, packageName: string, currentDirectory: string, errors: string[], warnings: string[], successMessages: string[]): void {

    const dashboardsExist = fs.existsSync(path.join(currentDirectory, 'dashboards'));
    const eventsExist = fs.existsSync(path.join(currentDirectory, 'events'));
    const requiredSections = [packageName];
    if(dashboardsExist){
		requiredSections.push('Dashboards');
    }
    requiredSections.push('Metrics', 'Semantic Conventions', 'Resource Attributes');
    if(eventsExist){
		requiredSections.push('Events');
    }
    const readmeLines = readmeContent.split('\n');
    const headingLines = readmeLines
        .filter(line => /^#{1,6}\s+/.test(line.trim()))
        .map(line => line.trim().replace(/^#{1,6}\s+/, '').trim());

    const missingSections = requiredSections.filter(section =>
        !headingLines.some(heading => heading.toLowerCase() === section.toLowerCase())
    );

    if (missingSections.length > 0) {
        errors.push(`README.md is missing required sections: ${missingSections.join(', ')}`);
    } else {
        successMessages.push('README.md contains all required sections.');
    }
}

// Function to handle download logic
async function handleDownload(argv: any) {
    const { package: packageName, location } = argv;

    logger.info(`Start to download the integration package: ${packageName}`);

    const downloadCommand = `npm install ${packageName} --prefix ${location}`;
    try {
        const { stdout, stderr } = await execAsync(downloadCommand);
        logger.info(`Download completed, detailed logs: \n${stdout}`);
        logger.info(`The integration package is downloaded at: ${location}`);
        if (stderr) {
            logger.error(`Download warnings/errors: ${stderr}`);
        }
    } catch (error) {
        logger.error(`Failed to download the integration package ${packageName}: ${error}`);
        process.exit(1);
    }
}

// Function to handle publish logic
async function handlePublish(argv: any) {
    let { package: packageNameOrPath, registryUsername, registryEmail } = argv;

    logger.info(`Start to publish the integration package: ${packageNameOrPath}`);

    let packageName;
    let packagePath;
    let scope;

    if (pathExists(packageNameOrPath)) {
        packagePath = packageNameOrPath;
        const packageJson = readPackageJson(packagePath);
        if (!packageJson) {
            logger.error('Failed to read the package.json');
            return;
        }
        packageName = packageJson.name;
    } else {
        packageName = packageNameOrPath;
        packagePath = path.join(process.cwd(), packageNameOrPath); // Assume the current working directory if only the package name is provided
        if (!pathExists(packagePath)) {
            logger.error(`Path does not exist: ${packagePath}`);
            return;
        }
    }

    // Extract scope from package name if it exists
    const scopeMatch = packageName.match(/^@([^/]+)\/.+$/);
    scope = scopeMatch ? scopeMatch[1] : null;

    logger.info('Logging into the integration package registry ...');

    if (!(await isUserLoggedIn())) {
        try {
            // npm login
            const loginArgs = ['login', '--username', registryUsername, '--email', registryEmail];
            if (scope) {
                loginArgs.push(`--scope=@${scope}`);
            }
            await spawnAsync('npm', loginArgs, { stdio: 'inherit' });

            logger.info('Logged into the integration package registry successfully');
        } catch (error) {
            logger.error('Error occurred during login:', error);
            process.exit(1)
        }
    } else {
        logger.info('Already logged into the integration package registry');
    }

    logger.info(`Publishing the integration package from ${packagePath} ...`);
    logger.info(`Package name: ${packageName}`);
    logger.info(`Scope: ${scope || 'none'}`);

    try {
        // npm publish command
        const publishArgs = ['publish'];
        if (scope) {
            publishArgs.push('--access', 'public');
        }
        await spawnAsync('npm', publishArgs, { cwd: packagePath, stdio: 'inherit' });

        logger.info(`Package ${packageName} published successfully`);
    } catch (error) {
        logger.error(`Error publishing the integration package ${packageNameOrPath}:`, error);
        process.exit(1);
    }
}

// Function to handle import logic
async function handleImport(argv: any) {
    const { package: packageNameOrPath, server, token, location, include: includePattern, set: parameters, debug } = argv;

    // Set log level to debug if the debug flag is set
    if (debug) {
        logger.level = 'debug';
    }

    let packagePath = packageNameOrPath;
    if (!fs.existsSync(packageNameOrPath)) {
        packagePath = path.join(location, 'node_modules', packageNameOrPath);
    }

    const defaultFolders = ['dashboards'];
    const defaultEventsFolders = ['events'];
    const defaultEntitiesFolders = ['entities'];

    // Create an axios instance with a custom httpsAgent to ignore self-signed certificate errors
    const axiosInstance = axios.create({
        httpsAgent: new https.Agent({
            rejectUnauthorized: false
        })
    });

    async function importIntegration(searchPattern: string, apiPath: string, typeLabel: string) {
        const files = globSync(searchPattern);

        logger.info(`Start to import the integration package from ${searchPattern}`);

        if (files.length === 0) {
            logger.warn(`No files found for pattern: ${searchPattern}`);
            return;
        }

        const paramsObject = parameters ? parseParams(parameters) : {};

		let successFileCount = 0;
        let failFileCount = 0;

        for (const file of files) {

            if (path.extname(file) === '.json') {

                logger.info(`Importing ${file} ...`);

                const fileContent = fs.readFileSync(file, 'utf8');

                // Modify template to use default helper to preserve parameters
                const templateContent = fileContent.replace(/{{\s*(\w+)\s*}}/g, (match, p1) => `{{default ${p1} "${match}"}}`);
                const template = Handlebars.compile(templateContent);
                const resolvedContent = template(paramsObject)

                if (logger.isDebugEnabled()) {
                    logger.debug(`The content after parameters are replaced: \n${resolvedContent}`);
                }

                let jsonContent;
                try {
                    jsonContent = JSON.parse(resolvedContent);
                } catch (error) {
                    if (error instanceof Error) {
                        logger.error(`Failed to parse the content for ${file}: ${error.message}`);
                    } else {
                        logger.error(`Failed to parse the content for ${file}: ${String(error)}`);
                    }
                    continue; // Continue with the next file
                }

                if (apiPath === 'api/custom-dashboard') {
                  ensureAccessRules(jsonContent)
                }

				if (apiPath === 'api/custom-entitytypes' && jsonContent.data){
					logger.info(`Flattening the structure for ${file} ...`);
					jsonContent = {
                    	...jsonContent.data,
                        id: jsonContent.id,
                        version: jsonContent.version,
                        created: jsonContent.created
                    };
				}

				if (apiPath === 'api/custom-entitytypes' && Array.isArray(jsonContent.dashboards) && jsonContent.dashboards.length > 0){
					const dashboardsFolderPath = path.join(packagePath, 'dashboards');
					logger.info(`Resolving dashboard references in custom entity from: ${dashboardsFolderPath} ...`);
					try{
						jsonContent.dashboards = resolveDashboardReferences(jsonContent.dashboards, dashboardsFolderPath);
					} catch (err) {
						logger.error(`Failed to resolve dashboard references for ${file}: ${err instanceof Error ? err.message : String(err)}`);
						continue;
					}
				} else if (apiPath === 'api/custom-entitytypes') {
<<<<<<< HEAD
					logger.info (`No dashboards defined in custom entity.`);
=======
					logger.info (`No dashboards defined in entity.`);
>>>>>>> d1287bf1
				}

                try {
                    const url = `https://${server}/${apiPath}`;
                    logger.info(`Applying the ${typeLabel} to ${url} ...`);
                    const response = await axiosInstance.post(url, jsonContent, {
                        headers: {
                            'Content-Type': 'application/json',
                            'Authorization': `apiToken ${token}`
						}
                    });
		    		logger.info(`Successfully applied ${file}: ${response.status}`);
<<<<<<< HEAD
		    		successFileCount++;
=======
>>>>>>> d1287bf1
                } catch (error) {
                    if (axios.isAxiosError(error)) {
                        logger.error(`Failed to apply ${file}: ${error.message}`);
                        if (error.response) {
                            logger.error(`Response data: ${JSON.stringify(error.response.data)}`);
                            logger.error(`Response status: ${error.response.status}`);
                            logger.error(`Response headers: ${JSON.stringify(error.response.headers)}`);
                        }
                    } else {
                        logger.error(`Failed to apply ${file}: ${String(error)}`);
                    }
					failFileCount++;
                }
            }
        }
<<<<<<< HEAD
		const totalFiles = successFileCount + failFileCount;

        if (successFileCount > 0 && failFileCount === 0) {
            logger.info(`Successfully imported: ${successFileCount}`);
        } else if (failFileCount > 0 && successFileCount === 0) {
            logger.info(`Failed to import: ${failFileCount}`);
        } else {
            logger.info(`Total files: ${totalFiles} | Successfully imported: ${successFileCount} | Failed: ${failFileCount}`);
        }

=======
        logger.info(`Total file(s) processed: ${files.length}`)
>>>>>>> d1287bf1
    }

    if (includePattern) {
        const searchPattern = path.join(packagePath, includePattern);
        if (includePattern.includes('events')) {
            await importIntegration(searchPattern, "api/events/settings/event-specifications/custom", "custom event");
        } else if (includePattern.includes('entities')) {
            await importIntegration(searchPattern, "api/custom-entitytypes", "custom entity");
        } else {
            await importIntegration(searchPattern, "api/custom-dashboard", "custom dashboard");
        }
    } else {
        for (const defaultFolder of defaultFolders) {
            const searchPattern = path.join(packagePath, defaultFolder, '**/*.json');
            await importIntegration(searchPattern, "api/custom-dashboard", "custom dashboard");
        }
        for (const defaultFolder of defaultEventsFolders) {
            const searchPattern = path.join(packagePath, defaultFolder, '**/*.json');
            await importIntegration(searchPattern, "api/events/settings/event-specifications/custom", "custom event");
        }
        for (const defaultFolder of defaultEntitiesFolders) {
            const searchPattern = path.join(packagePath, defaultFolder, '**/*.json');
            await importIntegration(searchPattern, "api/custom-entitytypes", "custom entity");
        }
<<<<<<< HEAD
    }
}

//Helper functions for import
function parseParams(params: string[]): any {
    const result: any = {};

    params.forEach(param => {
        const [key, value] = param.split('=');
        const keys = key.split('.');
        keys.reduce((acc, key, index) => {
            if (index === keys.length - 1) {
                acc[key] = value || acc[key];
            } else {
                acc[key] = acc[key] || {};
            }
            return acc[key];
        }, result);
    });

    return result;
}

interface AccessRule {
    accessType: string;
    relationType: string;
}

function ensureAccessRules(dashboard: any): void {
    const globalAccessRule = {
        accessType: "READ_WRITE",
        relationType: "GLOBAL",
        relatedId: ""
    }

    const globalAccessRuleExists = dashboard.accessRules.some(
        (rule: AccessRule) => rule.accessType === "READ_WRITE" && rule.relationType === "GLOBAL"
    );

    if (!globalAccessRuleExists) {
        dashboard.accessRules.push(globalAccessRule);
        logger.info("Added the missing global access rule.");
    }
}

=======
    }
}

//Helper functions for import
function parseParams(params: string[]): any {
    const result: any = {};

    params.forEach(param => {
        const [key, value] = param.split('=');
        const keys = key.split('.');
        keys.reduce((acc, key, index) => {
            if (index === keys.length - 1) {
                acc[key] = value || acc[key];
            } else {
                acc[key] = acc[key] || {};
            }
            return acc[key];
        }, result);
    });

    return result;
}

interface AccessRule {
    accessType: string;
    relationType: string;
}

function ensureAccessRules(dashboard: any): void {
    const globalAccessRule = {
        accessType: "READ_WRITE",
        relationType: "GLOBAL",
        relatedId: ""
    }

    const globalAccessRuleExists = dashboard.accessRules.some(
        (rule: AccessRule) => rule.accessType === "READ_WRITE" && rule.relationType === "GLOBAL"
    );

    if (!globalAccessRuleExists) {
        dashboard.accessRules.push(globalAccessRule);
        logger.info("Added the missing global access rule.");
    }
}

>>>>>>> d1287bf1
function resolveDashboardReferences(dashboards: any[], dashboardsFolderPath: string): any[] {
	return dashboards.map((dashboard) => {
		if (dashboard.reference) {
			const dashboardPath = path.resolve(dashboardsFolderPath, dashboard.reference);
			if (!fs.existsSync(dashboardPath)) {
				throw new Error(`Dashboard reference not found: ${dashboardPath}`);
			}
			try {
				const dashboardContent = fs.readFileSync(dashboardPath, 'utf8');
				return JSON.parse(dashboardContent);
			} catch (err) {
				throw new Error(`Failed to read or parse dashboard at ${dashboardPath}: ${err}`);
			}
		}
		return dashboard;
	});
}

// Function to handle export logic
async function handleExport(argv: any) {
    const { server, token, location, include: includeRaw, debug } = argv;

    if (debug) {
        logger.level = 'debug';
    }

	const parsedIncludes = parseIncludesFromArgv(process.argv);

    const exportPath = path.resolve(location);
    if (fs.existsSync(exportPath)) {
        const foldersToCheck = [
            path.join(location, 'dashboards'),
            path.join(location, 'events'),
            path.join(location, 'entities')
        ];

        for (const folderPath of foldersToCheck) {
            if (fs.existsSync(folderPath)) {
                const files = fs.readdirSync(folderPath);
                if (files.length > 0) {
                    logger.error(`Cannot export: folder is not empty.`);
                    logger.info(`The export directory must be completely empty (including dashboards/, events/, entities/).`);
                    logger.info(`Please clean the folder or choose a new one.`);
					process.exit(1);
                }
            }
        }
    } else {
        fs.mkdirSync(exportPath, { recursive: true });
    }

    const axiosInstance = axios.create({
        httpsAgent: new https.Agent({
            rejectUnauthorized: false
        })
    });

    const dashboardsPath = path.join(location, "dashboards");
    const eventsPath = path.join(location, "events");
    const entitiesPath = path.join(location, "entities");
    fs.mkdirSync(dashboardsPath, { recursive: true });
    fs.mkdirSync(eventsPath, { recursive: true });
    fs.mkdirSync(entitiesPath, {recursive: true});

    let wasDashboardFound = false;
    let wasEventFound = false;
    let wasEntityFound = false;

    // Dashboard export
    if (parsedIncludes.some(inc => inc.type === "dashboard" || inc.type === "all")) {
        const allDashboards = await getDashboardList(server, token, axiosInstance);
        let totalDashboardProcessed = 0;

        for (const inc of parsedIncludes.filter(inc => inc.type === "dashboard" || inc.type === "all")) {
            const matches = inc.conditions.filter(c => c.startsWith("id="));

            let filtered;
            if (matches.length) {
                filtered = matches.map(idCond => {
                    const id = idCond.split("=")[1]?.replace(/^"|"$/g, '');
                    const found = allDashboards.find(d => d.id === id);
                    return found;
                }).filter(Boolean);
            } else {
                filtered = filterDashboardsBy(allDashboards, inc.conditions);
            }

            if (filtered.length === 0) {
                const logFn = inc.explicitlyTyped ? logger.error : logger.debug;
                logFn(`No custom dashboard(s) found matching: ${inc.conditions.join(', ')}`);
                continue;
            }
	    	const enriched = filtered.map(item => ({
                ...item,
                name: item.name ?? `custom-dashboard-${item.id}`
            }));
            const sanitized = sanitizeTitles(filtered, "custom-dashboard");
            for (const dash of sanitized) {
                const dashboard = await exportDashboard(server, token, dash.id, axiosInstance);
                if (dashboard) {
                    saveDashboard(dashboardsPath, dash.id, dash.title, dashboard);
                    totalDashboardProcessed++;
                    wasDashboardFound = true;
                } else {
                    const logFn = inc.explicitlyTyped ? logger.error : logger.debug;
                    logFn(`Custom dashboard with id=${dash.id} not found or failed to export.`);
                }
            }
        }

        logger.info(`Total custom dashboard(s) processed: ${totalDashboardProcessed}`);
    }

    // Event export
    if (parsedIncludes.some(inc => inc.type === "event" || inc.type === "all")) {
        const allEvents = await getEventList(server, token, axiosInstance);
        let totalEventProcessed = 0;

        for (const inc of parsedIncludes.filter(inc => inc.type === "event" || inc.type === "all")) {
        	const matches = inc.conditions.filter(c => c.startsWith("id="));
            let filtered;
	   		if (matches.length) {
            	filtered = matches.map(idCond => {
                	const id = idCond.split("=")[1]?.replace(/^"|"$/g, '');
                    const found = allEvents.find(e => e.id === id);
                    return found;
                }).filter(Boolean);
            } else {
                filtered = filterEventsBy(allEvents, inc.conditions);
            }

            if (filtered.length === 0) {
                const logFn = inc.explicitlyTyped ? logger.error : logger.debug;
                logFn(`No custom event(s) found matching: ${inc.conditions.join(', ')}`);
                continue;
            }
	    	const enriched = filtered.map(item => ({
                ...item,
                name: item.name ?? `custom-event-${item.id}`
            }));
            const sanitized = sanitizeTitles(filtered, "custom-event");
            for (const evt of sanitized) {
                const event = await exportEvent(server, token, evt.id, axiosInstance);
                if (event) {
                    saveEvent(eventsPath, evt.id, evt.title, event);
                    totalEventProcessed++;
                    wasEventFound = true;
                } else {
                    const logFn = inc.explicitlyTyped ? logger.error : logger.debug;
                    logFn(`Custom event with id=${evt.id} not found or failed to export.`);
                }
            }
        }

        logger.info(`Total custom event(s) processed: ${totalEventProcessed}`);
    }

	if (parsedIncludes.some(inc => inc.type === "entity" || inc.type === "all")){
		const allEntities = await getEntityList(server, token, axiosInstance);
		let totalEntitiesProcessed = 0;

		for (const inc of parsedIncludes.filter(inc => inc.type === "entity" || inc.type === "all")){
			const matches = inc.conditions.filter(c => c.startsWith("id="));
			let filtered;
			if (matches.length) {
				filtered = matches.map(idCond => {
                	const id = idCond.split("=")[1]?.replace(/^"|"$/g, '');
                    const found = allEntities.find(e => e.id === id);
                    return found;
                }).filter(Boolean);
			} else {
				filtered = filterEntitiesBy(allEntities, inc.conditions);
			}

			if (filtered.length === 0){
				const logFn = inc.explicitlyTyped ? logger.error : logger.debug;
				logFn(`No custom entities found matching: ${inc.conditions.join(', ')}`)
				continue;
			}

			const enriched = filtered.map(item => ({
				...item,
            	data: {
            		...item.data,
            		label: item.data?.label ?? `custom-entity-${item.id}`
            	}
			}));

            const sanitized = sanitizeTitles(enriched, "custom-entity");

            for (const ent of sanitized) {
				const entity = await exportEntity(server, token, ent.id, axiosInstance);
            	if (entity) {
            		saveEntity(entitiesPath, dashboardsPath, entity);
            		totalEntitiesProcessed++;
            		wasEntityFound = true;
            	} else {
            		const logFn = inc.explicitlyTyped ? logger.error : logger.debug;
            		logFn(`Custom entity with id=${ent.id} not found or failed to export.`);
            	}
			}
		}
		logger.info(`Total custom entities processed: ${totalEntitiesProcessed}`);
	}

    // Final info
    if (!wasDashboardFound && !wasEventFound && !wasEntityFound) {
        logger.error("No custom elements were found or exported.");
    }
}

// Helper functions for entity export
async function getEntityList(server: string, token: string, axiosInstance: any): Promise<any[]> {
	try {
		const url = `https://${server}/api/custom-entitytypes`;
		logger.info(`Getting custom entity list from ${url} ...`);

		const response = await axiosInstance.get(url, {
        	headers: {
            	'Content-Type': 'application/json',
                'Authorization': `apiToken ${token}`
            }
		});
        logger.info(`Successfully got custom entity list: ${response.status}`);
        if (logger.isDebugEnabled()) {
        	logger.debug(`Response data: \n${JSON.stringify(response.data)}`);
        }
        return response.data;
	} catch (error) {
		handleAxiosError(error, `entity list`);
        return [];
	}
}

function filterEntitiesBy(idObjects: any[], include: string[]): any[] {
    return idObjects.filter(obj => {
        return include.every(condition => {
            const [key, rawValue] = condition.split('=');
            const value = rawValue?.replace(/^"|"$/g, '');
            if (key === 'name' || key === 'title') {
                return new RegExp(value, 'i').test(obj.name ?? obj.data?.label ?? '');
            } else if (key === 'label') {
                return new RegExp(value, 'i').test(obj.data?.label ?? '');
            }
            return false;
        });
    });
}

async function exportEntity(server: string, token: string, entityId: string, axiosInstance: any): Promise<any> {
	try {
		const url = `https://${server}/api/custom-entitytypes/${entityId}`;
		logger.info(`Getting custom entity (id=${entityId}) from ${url} ...`);

		const response = await axiosInstance.get(url, {
			headers: {
				'Content-Type': 'application/json',
				'Authorization': `apiToken ${token}`
			}
		});

		logger.info(`Successfully got custom entity (id=${entityId}): ${response.status}`);
		if (logger.isDebugEnabled()) {
			logger.debug(`Response data: \n${JSON.stringify(response.data)}`);
		}

		return response.data;
	} catch (error) {
		handleAxiosError(error, `entity (id=${entityId})`);
		return null;
	}
}

function saveEntity(entityDir: string, dashboardDir: string, entity: any) {
	try {
		const entityId = entity.id;
		const entityName = sanitizeFileName(entity.data?.label ?? `custom-entity-${entityId}`);
		const entityFilePath = path.join(entityDir, `${entityName}.json`);

		logger.info(`Saving custom entity (id=${entityId}) to ${entityFilePath} ...`);

		const dashboards = entity.data?.dashboards || [];
		const updatedDashboards: any[] = [];

		dashboards.forEach((dashboard: any, index: number) => {
			const dashboardContent = dashboard;
			const dashboardFileName = `${entityName}_dashboard_${index + 1}.json`;
			const dashboardFilePath = path.join(dashboardDir, dashboardFileName);

			logger.info(`Saving embedded dashboard for entity (id=${entityId}) to ${dashboardFilePath} ...`);
			try {
				fs.writeFileSync(dashboardFilePath, JSON.stringify(dashboardContent, null, 2));
				logger.info(`Embedded dashboard for entity (id=${entityId}) saved successfully to ${dashboardFilePath}`);
				updatedDashboards.push({ reference: dashboardFileName });
			} catch (err) {
				logger.error(`Error saving embedded dashboard for entity (id=${entityId}) to ${dashboardFilePath}:`, err);
			}
		});

		entity.data.dashboards = updatedDashboards;

		fs.writeFileSync(entityFilePath, JSON.stringify(entity, null, 2));
		logger.info(`Custom entity (id=${entityId}) saved successfully to ${entityFilePath}`);
	} catch (error) {
		logger.error(`Error saving custom entity (id=${entity?.id ?? 'unknown'}):`, error);
	}
}


// Helper functions for dashboard export
async function exportDashboard(server: string, token: string, dashboardId: string, axiosInstance: any): Promise<any> {
    try {
        const url = `https://${server}/api/custom-dashboard/${dashboardId}`;
        logger.info(`Getting custom dashboard (id=${dashboardId}) from ${url} ...`);

        const response = await axiosInstance.get(url, {
            headers: {
                'Content-Type': 'application/json',
                'Authorization': `apiToken ${token}`
            }
        });

        logger.info(`Successfully got custom dashboard (id=${dashboardId}): ${response.status}`);
        if (logger.isDebugEnabled()) {
            logger.debug(`Response data: \n${JSON.stringify(response.data)}`);
        }

        return response.data;
    } catch (error) {
        handleAxiosError(error, `dashboard (id=${dashboardId})`);
        return null;
    }
}

async function getDashboardList(server: string, token: string, axiosInstance: any): Promise<any[]> {
    try {
        const url = `https://${server}/api/custom-dashboard`;
        logger.info(`Getting custom dashboard list from ${url} ...`);

        const response = await axiosInstance.get(url, {
            headers: {
                'Content-Type': 'application/json',
                'Authorization': `apiToken ${token}`
            }
        });
        logger.info(`Successfully got custom dashboard list: ${response.status}`);
        if (logger.isDebugEnabled()) {
            logger.debug(`Response data: \n${JSON.stringify(response.data)}`);
        }
        return response.data;
    } catch (error) {
        handleAxiosError(error, `dashboard list`);
        return [];
    }
}

function saveDashboard(dir: string, id: string, title: string, dashboard: any) {
    try {
        const filename = `${title}.json`;
        const filepath = path.join(dir, filename);
        logger.info(`Saving custom dashboard (id=${id}) to ${filepath} ...`);
        fs.writeFileSync(filepath, JSON.stringify(dashboard, null, 2));
        logger.info(`Custom dashboard (id=${id}) saved successfully`);
    } catch (error) {
        logger.error(`Error saving custom dashboard (id=${id}):`, error);
    }
}

function filterDashboardsBy(idObjects: IdObject[], include: string[]): IdObject[] {
    return idObjects.filter(obj => {
        return include.every(condition => {
            const [key, rawValue] = condition.split('=');
            const value = rawValue?.replace(/^"|"$/g, '');
            if (key === 'title') {
                return new RegExp(value, 'i').test(obj.title);
            } else if (key === 'ownerid') {
                return new RegExp(value, 'i').test(obj.ownerId ?? '');
            } else if (key === 'annotation') {
                return (obj.annotations ?? []).includes(value);
            }
            return false;
        });
    });
}

// Helper functions for event export
async function exportEvent(server: string, token: string, eventId: string, axiosInstance: any): Promise<any> {
    try {
        const url = `https://${server}/api/events/settings/event-specifications/custom/${eventId}`;
        logger.info(`Getting custom event (id=${eventId}) from ${url} ...`);

        const response = await axiosInstance.get(url, {
            headers: {
                'Content-Type': 'application/json',
                'Authorization': `apiToken ${token}`
            }
        });

        logger.info(`Successfully got custom event (id=${eventId}): ${response.status}`);
        if (logger.isDebugEnabled()) {
            logger.debug(`Response data: \n${JSON.stringify(response.data)}`);
        }

        return response.data;
    } catch (error) {
        handleAxiosError(error, `event (id=${eventId})`);
        return null;
    }
}

async function getEventList(server: string, token: string, axiosInstance: any): Promise<any[]> {
    try {
        const url = `https://${server}/api/events/settings/event-specifications/custom`;
        logger.info(`Getting custom event list from ${url} ...`);

        const response = await axiosInstance.get(url, {
            headers: {
                'Content-Type': 'application/json',
                'Authorization': `apiToken ${token}`
            }
        });

        logger.info(`Successfully got custom event list: ${response.status}`);
        if (logger.isDebugEnabled()) {
            logger.debug(`Response data: \n${JSON.stringify(response.data)}`);
        }

        return response.data;
    } catch (error) {
        handleAxiosError(error, `event list`);
        return [];
    }
}

function saveEvent(dir: string, id: string, name: string, event: any) {
    try {
        const filename = `${name}.json`;
        const filepath = path.join(dir, filename);
        logger.info(`Saving custom event (id=${id}) to ${filepath} ...`);
        fs.writeFileSync(filepath, JSON.stringify(event, null, 2));
        logger.info(`Custom event (id=${id}) saved successfully`);
    } catch (error) {
        logger.error(`Error saving custom event (id=${id}):`, error);
    }
}

function filterEventsBy(idObjects: any[], include: string[]): any[] {
    return idObjects.filter(obj => {
        return include.every(condition => {
            const [key, rawValue] = condition.split('=');
            const value = rawValue?.replace(/^"|"$/g, '');

            if (key === 'name' || key === 'title') {
                return new RegExp(value, 'i').test(obj.name ?? '');
            } else if (key === 'id') {
                return obj.id === value;
            }
            return false;
        });
    });
}

// Helpers for export
function parseIncludesFromArgv(argv: string[]): { type: string, conditions: string[], explicitlyTyped: boolean }[] {
	const includes: { type: string, conditions: string[], explicitlyTyped: boolean }[] = [];
  	let current: { type: string, conditions: string[], explicitlyTyped: boolean } | null = null;
  	let clauseParts: string[] = [];

  	for (let i = 0; i < argv.length; i++) {
		const arg = argv[i];
	  	if (arg === "--include") {
      		if (clauseParts.length && !current?.explicitlyTyped) {
				logger.warn(`'type=' missing in include clause "${clauseParts.join(" ")}", interpreting as type=all`);
      		}
			clauseParts = [];
			const next = argv[i + 1];
		  	const keyVal = next?.split("=");
			if (keyVal?.[0] === "type") {
				current = { type: keyVal[1], conditions: [], explicitlyTyped: true };
			  	i++;
			  	clauseParts.push(`type=${keyVal[1]}`);
		  	} else {
				current = { type: "all", conditions: [], explicitlyTyped: false };
		  	}
		  	includes.push(current);
	  	} else if (current) {
      		current.conditions.push(arg);
      		clauseParts.push(arg);
    	}
  	}
  	if (clauseParts.length && !current?.explicitlyTyped) {
    	logger.warn(`'type=' missing in include clause "${clauseParts.join(" ")}", interpreting as type=all`);
  	}
  	return includes;
}

function parseIncludeItem(item: string): string[] {
    const result: string[] = [];
    let buffer = '';
    let inQuotes = false;

    for (let i = 0; i < item.length; i++) {
        const char = item[i];

        if (char === '"') {
            inQuotes = !inQuotes;
        } else if (char === ' ' && !inQuotes) {
            if (buffer.length > 0) {
                result.push(buffer);
                buffer = '';
            }
        } else {
            buffer += char;
        }
    }

    if (buffer.length > 0) {
        result.push(buffer);
    }

    return result;
}

function sanitizeFileName(name: string): string {
    if (!name) return 'untitled'; // fallback
    return name.replace(/[^a-z0-9-_]/gi, '_').toLowerCase();
}

function getValueByKeyFromArray(array: string[], key: string): string | undefined {
    const prefix = `${key}=`;
    return array.find(item => item.startsWith(prefix))?.substring(prefix.length);
}

function handleAxiosError(error: any, context: string) {
    if (axios.isAxiosError(error)) {
        logger.error(`Failed to get ${context}: ${error.message}`);
        if (error.response) {
			if (logger.isDebugEnabled()) {
            	logger.error(`Response data: ${JSON.stringify(error.response.data)}`);
            	logger.error(`Response status: ${error.response.status}`);
            	logger.error(`Response headers: ${JSON.stringify(error.response.headers)}`);
            } else {
				logger.error(`Response status: ${error.response.status}`);
			}
        }
    } else {
        logger.error(`Failed to get ${context}: ${String(error)}`);
    }
}

function sanitizeTitles<T extends { id: string; title?: string; name?: string }>(idObjects: T[], fallbackPrefix: string): T[] {
    const titleMap: { [key: string]: number } = {};
    return idObjects.map(obj => {
        const fallback = obj.name || `${fallbackPrefix}-${obj.id}`;
        const baseTitle = sanitizeFileName(obj.title || fallback);
        let newTitle = baseTitle;

        if (titleMap[baseTitle]) {
            titleMap[baseTitle]++;
            newTitle = `${baseTitle}_${titleMap[baseTitle]}`;
        } else {
            titleMap[baseTitle] = 1;
        }

        return { ...obj, title: newTitle };
    });
}

// Function to handle init logic
async function handleInit() {
    const packageName = await input({
        message: `Enter integration package name: (e.g.: @instana-integration/nodejs, my-awesome-xyz-integration): `,
        validate: (input: string) => input ? true : 'Package name is required'
    });

    const packageVersion = await input({
        message: 'Enter integration package version: ',
        default: '1.0.0',
        validate: (input: string) => /^\d+\.\d+\.\d+$/.test(input) ? true : 'Please enter a valid version number'
    });

    const packageDescription = await input({
        message: 'Enter integration package description: '
    });

    const keywordsInput = await input({
        message: 'Enter integration package keywords (comma-separated): '
    });

    const keywords = keywordsInput.split(',').map(keyword => keyword.trim()).filter(keyword => keyword);

    const packageAuthor = await input({
        message: 'Enter integration package author: ',
        validate: (input: string) => input ? true : 'Package author is required'
    });

    const packageLicense = await input({
        message: 'Enter integration package license: ',
        default: 'MIT'
    });

    const configTypes = await checkbox({
        message: 'Select the types of integration elements to be included in the package:',
        choices: [
            { name: 'dashboards', value: 'dashboards', checked: true },
            { name: 'events', value: 'events'},
            { name: 'entities', value: 'entities'},
            new Separator('-- Below items are not supported yet --'),
            { name: 'collector configs', value: 'collector-configs', disabled: true, },
        ],
        required: true
    });

    logger.info(`Start to generate the skeleton for the integration package: ${packageName}`);

    const packagePath = path.join(process.cwd(), packageName);
    fs.mkdirSync(packagePath, { recursive: true });
    logger.info(`Created the integration package folder: ${packagePath}`);

    configTypes.forEach((type: string) => {
        const configTypePath = path.join(packagePath, type)
        fs.mkdirSync(configTypePath, { recursive: true });
        logger.info(`Created the integration package sub-folder: ${configTypePath}`);
    });

    const packageJson: {
        name: string;
        version: string;
        description: string;
        keywords?: string[];
        author: string;
        license: string;
        scripts: object;
        publishConfig: {
	    access: string;
        };
    } = {
        name: packageName,
        version: packageVersion,
        description: packageDescription,
        author: packageAuthor,
        license: packageLicense,
        scripts: {},
        publishConfig: {
            access: 'public'
        }
    };

    if (keywords.length > 0) {
        packageJson.keywords = keywords;
    }

    fs.writeFileSync(path.join(packagePath, 'package.json'), JSON.stringify(packageJson, null, 2));
    logger.info(`Created the package.json file`);

    // Generate README file
    generateReadme(packagePath, packageName, configTypes);

    logger.info(`Initialized new integration package at ${packagePath}`);

    logger.info(`The following contents are created:`);
    printDirectoryTree(packagePath, packageName)
}

function printDirectoryTree(dirPath: string, rootLabel: string, indent: string = ''): void {
    const isRoot = indent === '';
    if (isRoot) {
		logger.info(rootLabel);
    }

    const files = fs.readdirSync(dirPath);
    const lastIndex = files.length - 1;

    files.forEach((file, index) => {
		const fullPath = path.join(dirPath, file);
      	const isDirectory = fs.statSync(fullPath).isDirectory();
      	const isLast = index === lastIndex;
      	const prefix = isLast ? '└── ' : '├── ';

      	logger.info(indent + prefix + file);
    	if (isDirectory) {
			const newIndent = indent + (isLast ? '    ' : '│   ');
        	printDirectoryTree(fullPath, rootLabel, newIndent);
      	}
    });
}

//function to generate README.md file content
function generateReadme(packagePath: string, packageName: string, configTypes: string[]) {
    let readmeContent = `# ${packageName}

(Note: Write your package description here.)
`;
    if (configTypes.includes('dashboards')) {
        readmeContent += `
## Dashboards

Below are the dashboards that are currently supported by this integration package.

(Note: Replace the sample entries below with actual dashboards defined in your package.)

| Dashboard Title        | Description                                                |
|------------------------|------------------------------------------------------------|
| <dashboard_title>      | Brief description of what this dashboard displays.         |
`;
    }

    readmeContent += `
## Metrics

### Semantic Conventions

Below are the runtime metrics that are currently supported by this integration package.

(Note: Replace the sample entries below with actual metrics for your package.)

| Metric Name             | Description                      | Unit    |
|-------------------------|----------------------------------|---------|
| <metric.name.example1>  | Description of the metric        | <unit>  |
| <metric.name.example2>  | Description of another metric    | <unit>  |

### Resource Attributes

Below are the resource attributes that are currently supported by this integration package.

(Note: Replace with the actual resource attributes relevant to your package.)

| Attribute Key                    | Type   | Description                                      |
|----------------------------------|--------|--------------------------------------------------|
| <resource.attribute.key1>        | string | Describes the entity name or other identifier    |
| <resource.attribute.key2>        | string | Further identifies or qualifies the entity       |
`;

    if (configTypes.includes('events')) {
        readmeContent += `
## Events

Below are the events that are currently supported by this integration package.

(Note: Replace the sample entries below with actual events from your package.)

| Event Name               | Description                       |
|--------------------------|---------------------------------  |
| <event.name.example1>    | Triggered when condition X occurs |
| <event.name.example2>    | Triggered when condition Y occurs |
`;
    }

    if (configTypes.includes('entities')) {
        readmeContent += `
## Entities

Below are the entities that are currently supported by this integration package.

(Note: Repeat the following structure for each custom entity in your package.)

### Entity: <Entity Label>

(Note: Write your entity description here.)

#### Dashboards

| Dashboard Title        | Description                                         |
|------------------------|-----------------------------------------------------|
| <dashboard_title>      | Describe the dashboard linked to this entity.       |

#### Metrics

| Metric Name             | Description                          | Unit   |
|-------------------------|------------------------------------- |--------|
| <metric.name.example1>  | What the metric tracks               | <unit> |
| <metric.name.example2>  | Another metric for this entity       | <unit> |

#### Dependencies

| Related Entity          | Description of Relationship                                     |
|-------------------------|-----------------------------------------------------------------|
| <related_entity_label>  | Explain how this entity depends on or relates to another entity |
`;
    }

    readmeContent += `
## Installation and Usage

With [Instana CLI for integration package management](https://github.com/instana/observability-as-code?tab=readme-ov-file#instana-cli-for-integration-package-management), you can manage the lifecycle of this package, such as downloading the package and importing it into Instana. You can find the available binaries for the CLI on different platforms on the [release page of this project](https://github.com/instana/observability-as-code/releases). Select the binary from the latest release that matches your platform to download, then rename it to stanctl-integration. You should now be able to run it on your local machine.

Downloading the package:

\`\`\`shell
$ stanctl-integration download --package ${packageName}
\`\`\`

Importing the package into Instana:

\`\`\`shell
$ stanctl-integration import --package ${packageName} \\
  --server $INSTANA_SERVER \\
  --token $API_TOKEN \\
  --set servicename=$SERVICE_NAME \\
  --set serviceinstanceid=$SERVICE_INSTANCE_ID
\`\`\`

- INSTANA_SERVER: This is the base URL of an Instana tenant unit, e.g. https://test-example.instana.io, which is used by the CLI to communicate with Instana server for package lifecycle management.
- API_TOKEN: Requests against the Instana API require valid API tokens. The API token can be generated via the Instana user interface. For more information, please refer to [Instana documentation](https://www.ibm.com/docs/en/instana-observability/current?topic=apis-instana-rest-api#usage-of-api-token).
- SERVICE_NAME: Logical name of the service.
- SERVICE_INSTANCE_ID: The string ID of the service instance. The ID helps to distinguish instances of the same service that exist at the same time (e.g. instances of a horizontally scaled service).
`;

    const readmeFilePath = path.join(packagePath, 'README.md');
    fs.writeFileSync(readmeFilePath, readmeContent);
    logger.info(`Created the package README file at ${readmeFilePath}`);
}
<|MERGE_RESOLUTION|>--- conflicted
+++ resolved
@@ -291,11 +291,8 @@
     const dashboardsPath = path.join(currentDirectory, 'dashboards');
     const eventsPath = path.join(currentDirectory, 'events');
     const entitiesPath = path.join(currentDirectory, 'entities');
-<<<<<<< HEAD
 
     let embeddedDashboardRefs = new Set<string>();
-=======
->>>>>>> d1287bf1
 
     // Check README
     if (readmeContent) {
@@ -327,12 +324,6 @@
         } else {
             logger.info('No events folder found for this package.');
         }
-		if(fs.existsSync(entitiesPath)){
-			validateEntityFiles(entitiesPath, errors, warnings, successMessages);
-		} else{
-			logger.info('No entities folder found for this package.');
-		}
-
     } catch (error) {
         errors.push(`Linting failed: ${error}`);
     }
@@ -474,7 +465,6 @@
                 relatedId: ''
             };
 
-<<<<<<< HEAD
             if (!isEmbedded) {
 				if (!Array.isArray(accessRules) || accessRules.length === 0) {
                     errors.push(`accessRules are missing in the custom dashboard file: ${file}.`);
@@ -498,27 +488,6 @@
         } catch (error) {
             errors.push(`Error validating file ${file}: ${error instanceof Error ? error.message : String(error)}.`);
         }
-=======
-            if (!Array.isArray(accessRules) || accessRules.length === 0) {
-                errors.push(`accessRules are missing in the dashboard file: ${file}.`);
-                return;
-            }
-
-	    	const hasRequiredRule = accessRules.some(rule =>
-	    		rule.accessType === requiredAccessRule.accessType &&
-				rule.relationType === requiredAccessRule.relationType &&
-				rule.relatedId === requiredAccessRule.relatedId
-	    	);
-
-      	    if (!hasRequiredRule) {
-            	errors.push(`Dashboard file ${file} must include the required accessRule: ${JSON.stringify(requiredAccessRule)}.`);
-			} else {
-				successMessages.push(`Dashboard file ${file} contains the required GLOBAL accessRule.`);
-			}
-		} catch (error) {
-			errors.push(`Error validating file ${file}: ${error instanceof Error ? error.message : String(error)}.`);
-		}
->>>>>>> d1287bf1
     });
 }
 
@@ -577,11 +546,7 @@
             }
 
             if (missingFields.length > 0) {
-<<<<<<< HEAD
                 errors.push(`The custom event is missing required field(s): ${missingFields.join(', ')} in file: ${file}.`);
-=======
-                errors.push(`The event is missing required field(s): ${missingFields.join(', ')} in file: ${file}.`);
->>>>>>> d1287bf1
             }
 
             if (allEventFieldsValid) {
@@ -613,11 +578,7 @@
             const missingFields: string[] = [];
 
             if (!entity.data || typeof entity.data !== 'object'  || Object.keys(entity.data).length === 0) {
-<<<<<<< HEAD
             	errors.push(`Missing or invalid 'data' object in custom entity: ${file}.`);
-=======
-            	errors.push(`Missing or invalid 'data' object in file: ${file}.`);
->>>>>>> d1287bf1
                 allEntityFieldsValid = false;
                 return;
             }
@@ -636,7 +597,6 @@
             }
 
 			if (presentFields.length > 0) {
-<<<<<<< HEAD
 				successMessages.push(`The custom entity field(s) ${presentFields.join(', ')} are present in the file: ${file}.`);
 			}
             if (missingFields.length > 0) {
@@ -647,18 +607,6 @@
 				successMessages.push(`Custom entity is correctly defined in the file: ${file}.`);
 			} else {
 				errors.push(`Custom entity is not correctly defined in the file: ${file}.`);
-=======
-				successMessages.push(`The entity field(s) ${presentFields.join(', ')} are present in the file: ${file}.`);
-			}
-            if (missingFields.length > 0) {
-            	errors.push(`The entity is missing required field(s): ${missingFields.join(', ')} in file: ${file}.`);
-            }
-
-			if(allEntityFieldsValid === true){
-				successMessages.push(`Entity is correctly defined in the file: ${file}.`);
-			} else {
-				errors.push(`Entity is not correctly defined in the file: ${file}.`);
->>>>>>> d1287bf1
 			}
 
         } catch (error) {
@@ -667,7 +615,6 @@
     });
 }
 
-<<<<<<< HEAD
 function getEmbeddedDashboardRefs(entitiesPath: string): Set<string> {
 	const embeddedDashboardRefs = new Set<string>();
 	const jsonFiles = getAllJsonFiles(entitiesPath);
@@ -692,8 +639,6 @@
 	return embeddedDashboardRefs;
 }
 
-=======
->>>>>>> d1287bf1
 
 // Helper function to validate README content
 function validateReadmeContent(readmeContent: string, packageName: string, currentDirectory: string, errors: string[], warnings: string[], successMessages: string[]): void {
@@ -907,11 +852,7 @@
 						continue;
 					}
 				} else if (apiPath === 'api/custom-entitytypes') {
-<<<<<<< HEAD
 					logger.info (`No dashboards defined in custom entity.`);
-=======
-					logger.info (`No dashboards defined in entity.`);
->>>>>>> d1287bf1
 				}
 
                 try {
@@ -924,10 +865,7 @@
 						}
                     });
 		    		logger.info(`Successfully applied ${file}: ${response.status}`);
-<<<<<<< HEAD
 		    		successFileCount++;
-=======
->>>>>>> d1287bf1
                 } catch (error) {
                     if (axios.isAxiosError(error)) {
                         logger.error(`Failed to apply ${file}: ${error.message}`);
@@ -943,7 +881,6 @@
                 }
             }
         }
-<<<<<<< HEAD
 		const totalFiles = successFileCount + failFileCount;
 
         if (successFileCount > 0 && failFileCount === 0) {
@@ -953,10 +890,6 @@
         } else {
             logger.info(`Total files: ${totalFiles} | Successfully imported: ${successFileCount} | Failed: ${failFileCount}`);
         }
-
-=======
-        logger.info(`Total file(s) processed: ${files.length}`)
->>>>>>> d1287bf1
     }
 
     if (includePattern) {
@@ -981,7 +914,6 @@
             const searchPattern = path.join(packagePath, defaultFolder, '**/*.json');
             await importIntegration(searchPattern, "api/custom-entitytypes", "custom entity");
         }
-<<<<<<< HEAD
     }
 }
 
@@ -1027,53 +959,6 @@
     }
 }
 
-=======
-    }
-}
-
-//Helper functions for import
-function parseParams(params: string[]): any {
-    const result: any = {};
-
-    params.forEach(param => {
-        const [key, value] = param.split('=');
-        const keys = key.split('.');
-        keys.reduce((acc, key, index) => {
-            if (index === keys.length - 1) {
-                acc[key] = value || acc[key];
-            } else {
-                acc[key] = acc[key] || {};
-            }
-            return acc[key];
-        }, result);
-    });
-
-    return result;
-}
-
-interface AccessRule {
-    accessType: string;
-    relationType: string;
-}
-
-function ensureAccessRules(dashboard: any): void {
-    const globalAccessRule = {
-        accessType: "READ_WRITE",
-        relationType: "GLOBAL",
-        relatedId: ""
-    }
-
-    const globalAccessRuleExists = dashboard.accessRules.some(
-        (rule: AccessRule) => rule.accessType === "READ_WRITE" && rule.relationType === "GLOBAL"
-    );
-
-    if (!globalAccessRuleExists) {
-        dashboard.accessRules.push(globalAccessRule);
-        logger.info("Added the missing global access rule.");
-    }
-}
-
->>>>>>> d1287bf1
 function resolveDashboardReferences(dashboards: any[], dashboardsFolderPath: string): any[] {
 	return dashboards.map((dashboard) => {
 		if (dashboard.reference) {
